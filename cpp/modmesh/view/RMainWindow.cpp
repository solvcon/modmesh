--- conflicted
+++ resolved
@@ -50,18 +50,6 @@
 
 void RMainWindow::setUp()
 {
-<<<<<<< HEAD
-    auto console = std::make_shared<RPythonConsole>(QString("Console"), this);
-
-    m_pyconsole = console;
-    m_pyconsole->setAllowedAreas(Qt::LeftDockWidgetArea | Qt::RightDockWidgetArea);
-
-    m_pytext = new RPythonText(QString("Python"), this, Qt::WindowFlags(), console);
-    m_pytext->setAllowedAreas(Qt::LeftDockWidgetArea | Qt::RightDockWidgetArea);
-
-    addDockWidget(Qt::RightDockWidgetArea, m_pytext);
-    addDockWidget(Qt::RightDockWidgetArea, m_pyconsole.get());
-=======
     if (m_already_setup)
     {
         return;
@@ -147,7 +135,6 @@
     m_pycon = new RPythonConsoleDockWidget(QString("Console"), this);
     m_pycon->setAllowedAreas(Qt::AllDockWidgetAreas);
     addDockWidget(Qt::BottomDockWidgetArea, m_pycon);
->>>>>>> 1c05c809
 
     m_viewer = new R3DWidget();
     setCentralWidget(m_viewer);
